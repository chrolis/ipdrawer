--- conflicted
+++ resolved
@@ -269,12 +269,10 @@
 	span.SetTag("pool", pool.Key())
 	defer span.Finish()
 
-<<<<<<< HEAD
-	if err := takePoolInNetwork(m.redis, n, pool); err != nil {
-		return err
-	}
-	return setPool(m.redis, pool)
-=======
+	if err := addPoolToNetwork(m.redis, n, pool); err != nil {
+		return err
+	}
+
 	// Get IPs in this pool to add these to a used zset.
 	addrs, err := m.ListIP(ctx)
 	if err != nil {
@@ -305,8 +303,7 @@
 		}
 	}
 
-	return setPool(m.redis, n, pool)
->>>>>>> db9f9332
+	return setPool(m.redis, pool)
 }
 
 func (m *IPManager) ListIP(ctx context.Context) ([]*model.IPAddr, error) {
